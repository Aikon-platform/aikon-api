"""
Region extraction tasks
"""
import dramatiq
from typing import Optional

from ..config import TIME_LIMIT
from .const import EXT_QUEUE
from .regions import ExtractRegions
from ..shared.utils.logging import notifying, TLogger, LoggerHelper
from ..shared.dataset import Dataset


@dramatiq.actor(
<<<<<<< HEAD
    time_limit=1000 * 60 * 60, max_retries=0, queue_name=EXT_QUEUE, store_results=True
=======
    time_limit=TIME_LIMIT, max_retries=0, queue_name=EXT_QUEUE, store_results=True
>>>>>>> 9a7db4cd
)
@notifying
def extract_objects(
    experiment_id: str,
    dataset_uid: str,
    model: Optional[str] = None,
    notify_url: Optional[str] = None,
    tracking_url: Optional[str] = None,
    logger: TLogger = LoggerHelper,
    notifier=None,
    **kwargs
):
    """
    Extract objects from a dataset using a model

    :param experiment_id: the experiment id
    :param dataset_uid: the dataset UID to process
    :param model: the model to use for extraction
    :param notify_url: the URL to notify the frontend
    :param tracking_url: the URL to track the task TODO delete
    :param logger: the logger to use
    """
    dataset = Dataset(dataset_uid, load=True)

    regions_extraction_task = ExtractRegions(
        dataset=dataset,
        model=model,
        logger=logger,
        experiment_id=experiment_id,
        notify_url=notify_url,
        tracking_url=tracking_url,
        notifier=notifier,
    )
    success = regions_extraction_task.run_task()
    if success:
        # json to be dispatch to frontend with @notifying
        return {
            "dataset_url": dataset.get_absolute_url(),
            "annotations": regions_extraction_task.annotations,
        }

    # json to be dispatch to frontend with @notifying
    return {"error": regions_extraction_task.error_list}<|MERGE_RESOLUTION|>--- conflicted
+++ resolved
@@ -12,11 +12,7 @@
 
 
 @dramatiq.actor(
-<<<<<<< HEAD
-    time_limit=1000 * 60 * 60, max_retries=0, queue_name=EXT_QUEUE, store_results=True
-=======
     time_limit=TIME_LIMIT, max_retries=0, queue_name=EXT_QUEUE, store_results=True
->>>>>>> 9a7db4cd
 )
 @notifying
 def extract_objects(
