"""
Module-specific constants for the regions app
"""
from pathlib import Path

from ..shared.utils.fileutils import create_dirs_if_not, download_model_if_not
from ..config.base import ENV, BASE_DIR, API_DATA_FOLDER

DEMO_NAME = "regions"

# Path to regions/ folder
DEMO_DIR = BASE_DIR / "app" / DEMO_NAME
LIB_PATH = DEMO_DIR / "lib"

EXT_QUEUE = "queue0"  # see docker-confs/supervisord.conf

EXT_DATA_FOLDER = API_DATA_FOLDER / DEMO_NAME
# EXT_XACCEL_PREFIX = Path(ENV("EXT_XACCEL_PREFIX", default="/media/regions"))
# SHARED_XACCEL_PREFIX is used for exposing annotations

MODEL_PATH = EXT_DATA_FOLDER / "models"

create_dirs_if_not([MODEL_PATH])

# TODO retrieve available model instead
download_model_if_not(
    {
        "repo_id": "seglinglin/Historical-Illustration-Extraction",
        "filename": "illustration_extraction.pt",
    },
    MODEL_PATH / "illustration_extraction.pt",
)
download_model_if_not(
    {
        "repo_id": "seglinglin/Historical-Illustration-Extraction",
        "filename": "diagram_extraction.pt",
    },
    MODEL_PATH / "diagram_extraction.pt",
)
download_model_if_not(
    {
        "repo_id": "seglinglin/Historical-Illustration-Extraction",
        "filename": "line_extraction.pth",
    },
    MODEL_PATH / "line_extraction.pth",
)
download_model_if_not(
    {
        "repo_id": "seglinglin/Historical-Illustration-Extraction",
        "filename": "character_line_extraction.pth",
    },
    MODEL_PATH / "character_line_extraction.pth",
)
download_model_if_not(
    {
        "repo_id": "seglinglin/Line-Extraction",
        "filename": "labels_icdar.pkl",
    },
    MODEL_PATH / "labels_icdar.pkl",
)
download_model_if_not(
    {
        "repo_id": "seglinglin/Historical-Illustration-Extraction",
        "filename": "fasterrcnn_watermark_extraction.pth",
    },
    MODEL_PATH / "fasterrcnn_watermark_extraction.pth",
)
# download_model_if_not(
#     {
#         "repo_id": "seglinglin/Historical-Illustration-Extraction",
#         "filename": "character_line_extraction.pth",
#     },
#     MODEL_PATH / "character_line_extraction.pth",
# )
DEFAULT_MODEL = "illustration_extraction.pt"

DEFAULT_MODEL_INFOS = {
    "illustration_extraction": {
        "name": "Illustration extraction",
        "model": "illustration_extraction",
        "desc": "YOLO model fine-tuned on historical illustrations.",
    },
    "diagram_extraction": {
        "name": "Diagram extraction",
        "model": "diagram_extraction",
        "desc": "YOLO model fine-tuned on historical diagrams.",
    },
    "fasterrcnn_watermark_extraction": {
        "name": "Watermark extraction",
        "model": "fasterrcnn_watermark_extraction",
        "desc": "Faster-RCNN model trained to detect watermark in historical documents.",
    },
    "line_extraction": {
        "name": "Line extraction",
        "model": "line_extraction",
        "desc": "DINO-DETR model trained to extract line from historical documents.",
    },
<<<<<<< HEAD
    "character_line_extraction": {
        "name": "Character extraction",
        "model": "character_line_extraction",
        "desc": "DINO-DETR model trained to extract characters from historical documents. ⚠️ Will work only if used with cropped lines as input. Lines can be extracted using the Line extraction model.",
    },
=======
    # "character_line_extraction": {
    #     "name": "Character line extraction",
    #     "model": "character_line_extraction",
    #     "desc": "⚠️ Will work only if used with cropped lines as input (from Line extraction model).",
    # },
>>>>>>> 5179f1e7
}<|MERGE_RESOLUTION|>--- conflicted
+++ resolved
@@ -95,17 +95,9 @@
         "model": "line_extraction",
         "desc": "DINO-DETR model trained to extract line from historical documents.",
     },
-<<<<<<< HEAD
     "character_line_extraction": {
         "name": "Character extraction",
         "model": "character_line_extraction",
         "desc": "DINO-DETR model trained to extract characters from historical documents. ⚠️ Will work only if used with cropped lines as input. Lines can be extracted using the Line extraction model.",
     },
-=======
-    # "character_line_extraction": {
-    #     "name": "Character line extraction",
-    #     "model": "character_line_extraction",
-    #     "desc": "⚠️ Will work only if used with cropped lines as input (from Line extraction model).",
-    # },
->>>>>>> 5179f1e7
 }