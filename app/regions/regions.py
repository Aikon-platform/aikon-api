--- conflicted
+++ resolved
@@ -14,20 +14,6 @@
 )
 from ..shared.tasks import LoggedTask
 from ..shared.dataset import Document, Dataset, Image as DImage
-<<<<<<< HEAD
-from ..shared.utils.fileutils import get_model
-
-EXTRACTOR_POSTPROCESS_KWARGS = {
-    "watermarks": {
-        "squarify": True,
-        "margin": 0.05,  # same margin for all sides
-    },
-    "character_line_extraction": {
-        "squarify": False,
-        "margin": [0.1, 0.3],  # [<hztl margins>, <vertical margins>]
-    },
-}
-=======
 from ..shared.utils.fileutils import get_model, list_known_models
 
 # EXTRACTOR_POSTPROCESS_KWARGS = {
@@ -40,7 +26,6 @@
 #         "margin": [0.1, 0.3],  # [<horizontal margins>, <vertical margins>]
 #     },
 # }
->>>>>>> 3b5d7115
 
 # add the extractor model class to DEFAULT_MODEL_INFOS.
 def extend_with_model_class(model_key: str, model_infos: Dict) -> Dict:
@@ -59,12 +44,8 @@
 
 
 MODEL_MAPPER = {
-<<<<<<< HEAD
-    k: extend_with_model_class(k, v) for k, v in DEFAULT_MODEL_INFOS.copy().items()
-=======
     k: extend_with_model_class(k, v)
     for k, v in list_known_models(MODEL_PATH, DEFAULT_MODEL_INFOS).items()
->>>>>>> 3b5d7115
 }
 
 
@@ -102,14 +83,6 @@
         """
         Initialize the extractor, based on the model's name
         """
-<<<<<<< HEAD
-        # if "rcnn" in self.model:
-        #     self.extractor = FasterRCNNExtractor(self.weights, **self.extractor_kwargs)
-        # elif "line" in self.model:
-        #     self.extractor = LineExtractor(self.weights, **self.extractor_kwargs)
-        # else:
-        #     self.extractor = YOLOExtractor(self.weights, **self.extractor_kwargs)
-=======
         if self.model not in MODEL_MAPPER:
             # if "character" in self.model:
             #     self.extractor = DtlrExtractor(self.weights, **self.extractor_kwargs)
@@ -121,7 +94,6 @@
             #     self.extractor = YOLOExtractor(self.weights, **self.extractor_kwargs)
             raise ValueError(f"Model {self.model} is not supported for extraction.")
 
->>>>>>> 3b5d7115
         self.extractor = MODEL_MAPPER[self.model]["model_class"](
             self.weights, **self.extractor_kwargs
         )
