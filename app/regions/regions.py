import json
import os
from pathlib import Path
from typing import Optional
import requests

from .const import DEFAULT_MODEL, MODEL_PATH
from .lib.extract import YOLOExtractor, FasterRCNNExtractor
from ..shared.tasks import LoggedTask
from ..shared.dataset import Document, Dataset
<<<<<<< HEAD

=======
from ..shared.utils.logging import console
>>>>>>> cbceff75

class ExtractRegions(LoggedTask):
    """
    Task to extract regions from a dataset

    Args:
        dataset (Dataset): The dataset to process
        model (str, optional): The model to use for extraction (default: DEFAULT_MODEL)
    """
    def __init__(
        self,
        dataset: Dataset,
        model: Optional[str] = None,
        *args,
        **kwargs
    ):
        super().__init__(*args, **kwargs)
        self.dataset = dataset
        self._model = model
        self._extraction_model: Optional[str] = None
        self.result_dir = Path()
        self.annotations = {}

    def initialize(self):
        """
        Initialize the extractor, based on the model's name prefix
        """
        if self.model.startswith(("rcnn", "fasterrcnn")):
            self.extractor = FasterRCNNExtractor(self.weights)
        else:
            self.extractor = YOLOExtractor(self.weights)

    def terminate(self):
        """
        Clear memory
        """
        del self.extractor

    @property
    def model(self) -> str:
        return DEFAULT_MODEL if self._model is None else self._model

    @property
    def weights(self) -> Path:
        return MODEL_PATH / self.model

    @property
    def extraction_model(self) -> str:
        if self._extraction_model is None:
            self._extraction_model = self.model.split(".")[0]
        return self._extraction_model

    def check_doc(self) -> bool:
        # TODO improve check regarding dataset content
        if not self.dataset.documents:
            return False
        return True

    def send_annotations(
        self,
        experiment_id: str,
        annotation_file: Path,
    ) -> bool:
        """
        Deprecated, used by AIKON
        """
        if not self.notify_url:
            self.error_list.append("Notify URL not provided")
            return True

        with open(annotation_file, "r") as f:
            annotation_file = f.read()

        response = requests.post(
            url=f"{self.notify_url}/{self.dataset.uid}",
            files={"annotation_file": annotation_file},
            data={
                "model": self.extraction_model,
                "experiment_id": experiment_id,
            },
        )
        response.raise_for_status()
        return True

    def process_img(
        self,
        img_path: Path,
        extraction_ref: str,
        doc_uid: str
    ) -> bool:
        """
        Process a single image, appends the annotations to self.annotations[extraction_ref]
        """
        filename = img_path.name
        try:
            self.print_and_log(f"====> Processing {filename} 🔍")
            anno = self.extractor.extract_one(img_path)
            anno["doc_uid"] = doc_uid
            self.annotations[extraction_ref].append(anno)
            return True
        except Exception as e:
            self.handle_error(
                f"Error processing image {filename}",
                exception=e
            )
            return False

    def process_doc_imgs(
        self,
        doc: Document,
        extraction_ref: str
    ) -> bool:
        """
        Process all images in a document, store the annotations in self.annotations[extraction_ref] (clears it first)
        """
        images = doc.list_images()
        self.annotations[extraction_ref] = []
        try:
            for i, image in enumerate(images, 1):
                success = self.process_img(image, extraction_ref, doc.uid)
                if not success:
                    self.handle_error(f"Failed to process {image}")
        except Exception as e:
            self.handle_error(
                f"Error processing images for {doc.uid}",
                exception=e
            )
            return False
        return True

    def process_doc(
        self,
        doc: Document
    ) -> bool:
        """
        Process a whole document, download it, process all images, save annotations
        """
        try:
            self.print_and_log(f"[task.extract_regions] Downloading {doc.uid}...")

            # image_dir, dataset_ref = download_dataset(
            #     doc_url,
            #     datasets_dir_path=IMG_PATH,
            #     dataset_dir_name=doc_id,
            # )

            doc.download()
            self.result_dir = doc.annotations_path
            os.makedirs(self.result_dir, exist_ok=True)

            extraction_ref = f"{self.extraction_model}+{self.experiment_id}"
            annotation_file = self.result_dir / f"{extraction_ref}.json"
            with open(annotation_file, 'w'):
                pass

            extraction_ref = f"{doc.uid}@@{extraction_ref}"

            self.print_and_log(f"DETECTING VISUAL ELEMENTS FOR {doc.uid} 🕵️")
            success = self.process_doc_imgs(doc, extraction_ref)
            if success:
                with open(annotation_file, 'w') as f:
                    json.dump(self.annotations[extraction_ref], f, indent=2)

                success = self.send_annotations(
                    self.experiment_id,
                    annotation_file,
                )

            return success
        except Exception as e:
            self.handle_error(
                f"Error processing document {doc.uid}",
                exception=e
            )
            return False

    def run_task(self) -> bool:
        """
        Run the extraction task
        """
        if not self.check_doc():
            self.print_and_log_warning(
                "[task.extract_regions] No dataset to annotate"
            )
            self.task_update(
                "ERROR",
                f"[API ERROR] Failed to download dataset for {self.dataset}",
            )
            return False

        self.task_update("STARTED")
        self.print_and_log(
            f"[task.extract_regions] Extraction task triggered with {self.model}!"
        )

        try:
            self.initialize()
            all_successful = True
            for doc in self.dataset.documents:
                success = self.process_doc(doc)
                all_successful = all_successful and success

            status = "SUCCESS" if all_successful else "ERROR"
            self.print_and_log(f"[task.extract_regions] Task completed with status: {status}")
            self.task_update(status, self.error_list if self.error_list else None)
            return all_successful
        except Exception as e:
            self.handle_error(str(e))
            self.task_update("ERROR", self.error_list)
            return False
        finally:
            self.terminate()<|MERGE_RESOLUTION|>--- conflicted
+++ resolved
@@ -8,11 +8,7 @@
 from .lib.extract import YOLOExtractor, FasterRCNNExtractor
 from ..shared.tasks import LoggedTask
 from ..shared.dataset import Document, Dataset
-<<<<<<< HEAD
-
-=======
-from ..shared.utils.logging import console
->>>>>>> cbceff75
+
 
 class ExtractRegions(LoggedTask):
     """
