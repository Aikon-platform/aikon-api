--- conflicted
+++ resolved
@@ -26,9 +26,6 @@
         model (str, optional): The model to use for extraction (default: DEFAULT_MODEL)
     """
 
-<<<<<<< HEAD
-    def __init__(self, dataset: Dataset, model: Optional[str] = None, *args, **kwargs):
-=======
     def __init__(
         self,
         dataset: Dataset,
@@ -37,19 +34,15 @@
         *args,
         **kwargs,
     ):
->>>>>>> 47ce1bff
         super().__init__(*args, **kwargs)
         self.dataset = dataset
         self._model = model
         self._extraction_model: Optional[str] = None
         self.result_dir = Path()
         self.annotations = {}
-<<<<<<< HEAD
         self.extractor = None
-=======
         print("POSTPROCESS", postprocess)
         self.extractor_kwargs = EXTRACTOR_POSTPROCESS_KWARGS.get(postprocess, {})
->>>>>>> 47ce1bff
 
     def initialize(self):
         """
@@ -86,63 +79,7 @@
             return False
         return True
 
-<<<<<<< HEAD
-    # def send_annotations(
-    #     self,
-    #     experiment_id: str,
-    #     annotation_file: Path,
-    # ) -> bool:
-    #     """
-    #     Deprecated, used by AIKON TODO delete
-    #     """
-    #     if not self.notify_url:
-    #         self.error_list.append("Notify URL not provided")
-    #         return True
-    #
-    #     with open(annotation_file, "r") as f:
-    #         annotation_file = f.read()
-    #
-    #     response = requests.post(
-    #         url=f"{self.notify_url}/{self.dataset.uid}",
-    #         files={"annotation_file": annotation_file},
-    #         data={
-    #             "model": self.extraction_model,
-    #             "experiment_id": experiment_id,
-    #         },
-    #     )
-    #     response.raise_for_status()
-    #     return True
-
-    def process_img(self, img_path: Path, extraction_ref: str, doc_uid: str) -> bool:
-=======
-    def send_annotations(
-        self,
-        experiment_id: str,
-        annotation_file: Path,
-    ) -> bool:
-        """
-        Deprecated, used by AIKON
-        """
-        if not self.notify_url:
-            self.error_list.append("Notify URL not provided")
-            return True
-
-        with open(annotation_file, "r") as f:
-            annotation_file = f.read()
-
-        response = requests.post(
-            url=f"{self.notify_url}/{self.dataset.uid}",
-            files={"annotation_file": annotation_file},
-            data={
-                "model": self.extraction_model,
-                "experiment_id": experiment_id,
-            },
-        )
-        response.raise_for_status()
-        return True
-
     def process_img(self, img: DImage, extraction_ref: str, doc_uid: str) -> bool:
->>>>>>> 47ce1bff
         """
         Process a single image, appends the annotations to self.annotations[extraction_ref]
         """
@@ -153,11 +90,7 @@
             self.annotations[extraction_ref].append(anno)
             return True
         except Exception as e:
-<<<<<<< HEAD
-            self.handle_error(f"Error processing image {filename}", exception=e)
-=======
             self.handle_error(f"Error processing image {img.path.name}", exception=e)
->>>>>>> 47ce1bff
             return False
 
     def process_doc_imgs(self, doc: Document, extraction_ref: str) -> bool:
@@ -170,11 +103,7 @@
             for i, image in enumerate(
                 self.jlogger.iterate(images, "Analyzing images"), 1
             ):
-<<<<<<< HEAD
-                success = self.process_img(image.path, extraction_ref, doc.uid)
-=======
                 success = self.process_img(image, extraction_ref, doc.uid)
->>>>>>> 47ce1bff
                 if not success:
                     self.handle_error(f"Failed to process {image}")
         except Exception as e:
