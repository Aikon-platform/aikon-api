import gc
import json
import os
import torch
from pathlib import Path
from typing import Optional

from .const import DEFAULT_MODEL, MODEL_PATH
from .lib.extract import YOLOExtractor, FasterRCNNExtractor, LineExtractor
from ..shared.tasks import LoggedTask
from ..shared.dataset import Document, Dataset, Image as DImage
from ..shared.utils.fileutils import get_model

EXTRACTOR_POSTPROCESS_KWARGS = {
    "watermarks": {
        "squarify": True,
        "margin": 0.05,
    },
}


class ExtractRegions(LoggedTask):
    """
    Task to extract regions from a dataset

    Args:
        dataset (Dataset): The dataset to process
        model (str, optional): The model file name stem to use for extraction (default: DEFAULT_MODEL)
    """

    def __init__(
        self,
        dataset: Dataset,
        model: Optional[str] = None,
        postprocess: Optional[str] = None,
        **kwargs,
    ):
        super().__init__(**kwargs)
        self.dataset = dataset
        self._model = model
        self._extraction_model: Optional[str] = None

        self.result_dir = Path()
        self.result_urls = []
        self.annotations = {}
        self.extractor = None
        print("POSTPROCESS", postprocess)
        self.extractor_kwargs = EXTRACTOR_POSTPROCESS_KWARGS.get(postprocess, {})

    def initialize(self):
        """
        Initialize the extractor, based on the model's name
        """
        if "rcnn" in self.model:
            self.extractor = FasterRCNNExtractor(self.weights, **self.extractor_kwargs)
        elif "line" in self.model:
            self.extractor = LineExtractor(self.weights, **self.extractor_kwargs)
        else:
            self.extractor = YOLOExtractor(self.weights, **self.extractor_kwargs)

    def terminate(self):
        """
        Clear memory
        """
<<<<<<< HEAD
        self.annotations = {}
=======
        # self.annotations = {}
>>>>>>> 2eeec6fd
        del self.extractor
        self.extractor = None
        torch.cuda.empty_cache()
        gc.collect()

    @property
    def model(self) -> str:
        return DEFAULT_MODEL if self._model is None else self._model

    @property
    def weights(self) -> Path:
        # return MODEL_PATH / self.model
        return get_model(self.model, MODEL_PATH)

    @property
    def extraction_model(self) -> str:
        if self._extraction_model is None:
            self._extraction_model = self.model.split(".")[0]
        return self._extraction_model

    def check_doc(self) -> bool:
        # TODO improve check regarding dataset content
        if not self.dataset.documents:
            return False
        return True

    def process_img(self, img: DImage, extraction_ref: str, doc_uid: str) -> bool:
        """
        Process a single image, appends the annotations to self.annotations[extraction_ref]
        """
        try:
            self.print_and_log(f"====> Processing {img.path.name} 🔍")
            anno = self.extractor.extract_one(img)
            anno["doc_uid"] = doc_uid
            self.annotations[extraction_ref].append(anno)
            return True
        except Exception as e:
            self.handle_error(f"Error processing image {img.path.name}", exception=e)
            return False

    def process_doc_imgs(self, doc: Document, extraction_ref: str) -> bool:
        """
        Process all images in a document, store the annotations in self.annotations[extraction_ref] (clears it first)
        """
        images = doc.list_images()
        self.annotations[extraction_ref] = []
        try:
            for i, image in enumerate(
                self.jlogger.iterate(images, "Analyzing images"), 1
            ):
                success = self.process_img(image, extraction_ref, doc.uid)
                if not success:
                    self.handle_error(f"Failed to process {image}")
        except Exception as e:
            self.handle_error(f"Error processing images for {doc.uid}", exception=e)
            return False
        return True

    def process_doc(self, doc: Document) -> bool:
        """
        Process a whole document, download it, process all images, save annotations
        """
        try:
            self.print_and_log(f"[task.extract_regions] Downloading {doc.uid}...")

            doc.download()
            if not doc.has_images():
                self.handle_error(f"No images were extracted from {doc.uid}")
                return False

            self.result_dir = doc.annotations_path
            os.makedirs(self.result_dir, exist_ok=True)

            # This way, same dataset can be extracted twice with same extraction model
            # is it what we want?
            extraction_ref = f"{self.extraction_model}+{self.experiment_id}"
            annotation_file = self.result_dir / f"{extraction_ref}.json"
            with open(annotation_file, "w"):
                pass

            extraction_id = f"{doc.uid}@@{extraction_ref}"

            self.print_and_log(f"DETECTING VISUAL ELEMENTS FOR {doc.uid} 🕵️")
            success = self.process_doc_imgs(doc, extraction_id)
            if success:
                with open(annotation_file, "w") as f:
                    json.dump(self.annotations[extraction_id], f, indent=2)
                result_url = doc.get_annotations_url(extraction_ref)
                self.notifier(
                    # TODO unify to use only results url
                    "PROGRESS",
                    output={
                        "annotations": self.annotations[extraction_id],
                        "results_url": [{doc.uid: result_url}],
                    },
                )
                self.result_urls.append({doc.uid: result_url})

            return success
        except Exception as e:
            self.handle_error(f"Error processing document {doc.uid}", exception=e)
            return False

    def run_task(self) -> bool:
        """
        Run the extraction task
        """
        if not self.check_doc():
            self.print_and_log_warning("[task.extract_regions] No dataset to annotate")
            self.task_update(
                "ERROR",
                message=f"[API ERROR] Failed to download dataset for {self.dataset}",
            )
            return False

        self.task_update("STARTED")
        self.print_and_log(
            f"[task.extract_regions] Extraction task triggered with {self.model}!"
        )

        try:
            self.initialize()
            all_successful = True
            for doc in self.jlogger.iterate(
                self.dataset.documents, "Processing documents"
            ):
                success = self.process_doc(doc)
                all_successful = all_successful and success

            status = "SUCCESS" if all_successful else "ERROR"
            self.print_and_log(
                f"[task.extract_regions] Task completed with status: {status}"
            )
            if not all_successful:
                self.task_update(
                    status, message=self.error_list if self.error_list else []
                )
            return all_successful
        except Exception as e:
            self.handle_error(f"Error while extracting regions: {e}", exception=e)
            self.task_update("ERROR", message=self.error_list)
            return False
        finally:
            self.terminate()<|MERGE_RESOLUTION|>--- conflicted
+++ resolved
@@ -62,11 +62,7 @@
         """
         Clear memory
         """
-<<<<<<< HEAD
-        self.annotations = {}
-=======
         # self.annotations = {}
->>>>>>> 2eeec6fd
         del self.extractor
         self.extractor = None
         torch.cuda.empty_cache()
