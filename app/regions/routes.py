--- conflicted
+++ resolved
@@ -72,14 +72,6 @@
 @shared_routes.error_wrapper
 def start_regions_extraction():
     """
-<<<<<<< HEAD
-=======
-    documents = {
-        "wit3": "https://eida.obspm.fr/eida/iiif/auto/wit3_man186_anno181/manifest.json",
-        "wit87": "https://eida.obspm.fr/eida/iiif/auto/wit87_img87_anno87/manifest.json",
-        "wit2": "https://eida.obspm.fr/eida/iiif/auto/wit2_img2_anno2/manifest.json"
-    }
->>>>>>> 5128d006
     Extract regions for images from a list of IIIF URLs.
 
     Expected request format:
