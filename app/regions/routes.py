import json
import os
import time

from flask import request, jsonify, Blueprint

from .tasks import extract_objects
from ..shared import routes as shared_routes
from .const import ANNO_PATH, MODEL_PATH, IMG_PATH, EXT_XACCEL_PREFIX
<<<<<<< HEAD
from ..shared.utils.fileutils import delete_path
=======
from ..shared.utils.fileutils import delete_path, sanitize_str
from ..shared.utils.logging import console
from ..shared.dataset import Dataset
>>>>>>> 90b6fcfb

blueprint = Blueprint("regions", __name__, url_prefix="/regions")


@blueprint.route("start", methods=["POST"])
@shared_routes.get_client_id
@shared_routes.error_wrapper
def start_regions_extraction(client_id):
    """
    manifests = {
        "wit3": "https://eida.obspm.fr/eida/iiif/auto/wit3_man186_anno181/manifest.json",
        "wit87": "https://eida.obspm.fr/eida/iiif/auto/wit87_img87_anno87/manifest.json",
        "wit2": "https://eida.obspm.fr/eida/iiif/auto/wit2_img2_anno2/manifest.json"
    }
    Extract regions for images from a list of IIIF URLs.
    """
    experiment_id, notify_url, tracking_url, param = shared_routes.receive_task(
        request, ["dataset", "documents", "model"]
    )

    dataset = param.get('dataset')

    documents = param.get('documents', {})
    if type(documents) is str:
        documents = json.loads(documents)

    dataset = Dataset(dataset, documents=documents)
    dataset.save()

    model = param.get('model')

    return shared_routes.start_task(
        extract_objects,
        experiment_id,
        {
            "dataset": dataset,
            "model": model,
            "notify_url": notify_url,
            "tracking_url": tracking_url,
        },
    )


@blueprint.route("<tracking_id>/cancel", methods=["POST"])
def cancel_regions_extraction(tracking_id: str):
    return shared_routes.cancel_task(tracking_id)


@blueprint.route("<tracking_id>/status", methods=["GET"])
def status_regions_extraction(tracking_id: str):
    return shared_routes.status(tracking_id, extract_objects)


@blueprint.route("qsizes", methods=["GET"])
def qsizes_regions_extraction():
    """
    List the queues of the broker and the number of tasks in each queue
    """
    return shared_routes.qsizes(extract_objects.broker)


@blueprint.route("monitor", methods=["GET"])
def monitor_regions_extraction():
    return shared_routes.monitor(ANNO_PATH, extract_objects.broker)


# @blueprint.route("<tracking_id>/result", methods=["GET"])
# def result_extraction(tracking_id: str):
#     return shared_routes.result(tracking_id, ANNO_PATH, EXT_XACCEL_PREFIX, "json")


@blueprint.route("models", methods=['GET'])
def get_models():
    models_info = {}

    try:
        for filename in os.listdir(MODEL_PATH):
            if filename.endswith(".pt"):
                full_path = os.path.join(MODEL_PATH, filename)
                modification_date = os.path.getmtime(full_path)
                models_info[filename] = time.ctime(modification_date)

        return jsonify(models_info)

    except Exception:
        return jsonify("No models.")


@blueprint.route("clear", methods=["POST"])
def clear_images():
    dataset_id = request.form['dataset_id']
    # TODO change inside front ends to send correct path for dataset
    #  (for AIKON: "{app_name}_{digit_ref}" / for dicover-demo "{dataset_id}")
    return {
        "cleared_img_dir": 1 if delete_path(IMG_PATH / dataset_id) else 0,
    }<|MERGE_RESOLUTION|>--- conflicted
+++ resolved
@@ -7,13 +7,8 @@
 from .tasks import extract_objects
 from ..shared import routes as shared_routes
 from .const import ANNO_PATH, MODEL_PATH, IMG_PATH, EXT_XACCEL_PREFIX
-<<<<<<< HEAD
-from ..shared.utils.fileutils import delete_path
-=======
 from ..shared.utils.fileutils import delete_path, sanitize_str
-from ..shared.utils.logging import console
 from ..shared.dataset import Dataset
->>>>>>> 90b6fcfb
 
 blueprint = Blueprint("regions", __name__, url_prefix="/regions")
 
