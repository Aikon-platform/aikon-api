import os
import sys
from pathlib import Path
import torch
from torchvision import transforms
from PIL import Image
from typing import Tuple
import numpy as np

from ultralytics.utils.plotting import Annotator, colors
from .bbox import Segment

from .yolov5.models.common import DetectMultiBackend
from .yolov5.utils.dataloaders import IMG_FORMATS
from .yolov5.utils.general import (
    check_file,
    check_img_size,
    cv2,
    non_max_suppression,
    scale_boxes,
)
from .yolov5.utils.augmentations import letterbox
from .yolov5.utils.torch_utils import select_device, smart_inference_mode

from ...shared.utils.fileutils import TPath
from ...shared.dataset import Image as DImage

FILE = Path(__file__).resolve()
ROOT = FILE.parents[0]  # YOLOv5 root directory
if str(ROOT) not in sys.path:
    sys.path.append(str(ROOT))  # add ROOT to PATH
ROOT = "api" / Path(os.path.relpath(ROOT, Path.cwd()))  # relative

# Constants
CONF_THRES = 0.25
IOU_THRES = 0.45
HIDE_LABEL = False
HIDE_CONF = False

# UTILS
def get_img_dim(source: TPath) -> Tuple[int, int]:
    """
    Get the dimensions of an image (width, height)
    """
    with Image.open(source) as img:
        return img.size[0], img.size[1]  # width, height


def setup_source(source: TPath) -> str:
    """
    Check if the source is a URL or a file

    If the source is a URL that points to an image file, download the image
    """
    source = str(source)
    is_url = source.lower().startswith(("rtsp://", "rtmp://", "http://", "https://"))
    is_file = Path(source).suffix[1:] in IMG_FORMATS
    if is_url and is_file:
        source = check_file(source)  # download
    return source


class ImageAnnotator:
    def __init__(self, image: DImage, img_w: int = None, img_h: int = None):
        path = image.path
        if img_w is None or img_h is None:
            img_w, img_h = get_img_dim(path)

        self.annotations = {
            "source": image.id,
            "source_info": image.to_dict(),
            "width": img_w,
            "height": img_h,
            "crops": [],
        }

    def add_region(self, x: int, y: int, w: int, h: int, conf: float):
        img_w = self.annotations["width"]
        img_h = self.annotations["height"]

        rel_x = x / img_w
        rel_y = y / img_h
        rel_w = w / img_w
        rel_h = h / img_h

        segment = Segment(rel_x, rel_y, rel_w, rel_h, precision=2)

        x1, y1 = x, y
        x2, y2 = x + w, y + h

        self.annotations["crops"].append(
            {
                "bbox": segment.serialize(),  # compact string representation
                "crop_id": f'{self.annotations["source"]}-{segment.serialize()}',
                "source": self.annotations["source"],
                "confidence": round(conf, 4),
                "absolute": {
                    "x1": x1,
                    "y1": y1,
                    "x2": x2,
                    "y2": y2,
                    "width": w,
                    "height": h,
                },
                "relative": {
                    "x1": round(rel_x, 4),
                    "y1": round(rel_y, 4),
                    "x2": round(rel_x + rel_w, 4),
                    "y2": round(rel_y + rel_h, 4),
                    "width": round(rel_w, 4),
                    "height": round(rel_h, 4),
                },
            }
        )


class BaseExtractor:
    """
    A base class for extracting regions from images
    """

    DEFAULT_IMG_SIZES = [640]  # used for multiscale inference

    def __init__(
        self,
        weights: TPath,
        device: str = "cpu",
        input_sizes: list[int] = None,
        squarify: bool = False,
        margin: float = 0.0,
    ):
        self.weights = weights
        self.device = torch.device(device)
        self.input_sizes = (
            input_sizes if input_sizes is not None else self.DEFAULT_IMG_SIZES
        )
        self.model = self.get_model()
        self.squarify = squarify
        self.margin = margin

    def get_model(self):
        raise NotImplementedError()

    @smart_inference_mode()
    def extract_one(self, img: DImage, save_img: bool = False):
        raise NotImplementedError()

    @smart_inference_mode()
    def prepare_image(self, im):
        return transforms.ToTensor()(im).unsqueeze(0).to(self.device)

<<<<<<< HEAD

class YOLOExtractor(BaseExtractor):
    def get_model(self):
        self.device = select_device(self.device)
        return DetectMultiBackend(self.weights, device=self.device, fp16=False)

    def prepare_image(self, im):
        return (torch.from_numpy(im).to(self.device).float() / 255.0).unsqueeze(
            0
        )  # no need to swap axes

=======
>>>>>>> 47ce1bff
    @smart_inference_mode()
    def process_detections(
        self,
        detections: torch.Tensor,
        image_tensor: torch.Tensor,
        original_image: np.array,
        save_img: bool,
        source: TPath,
        writer: ImageAnnotator,
        class_names_examples: str = "abc",
    ) -> bool:
        annotator = (
            Annotator(original_image, line_width=2, example=str(class_names_examples))
            if save_img
            else None
        )

        if not len(detections):
            return False

        img_h, img_w = original_image.shape[:2]

        # Rescale boxes from img_size to im0 size
        detections[:, :4] = scale_boxes(
            image_tensor.shape[2:], detections[:, :4], original_image.shape
        ).round()

        # Write results
        for *xyxy, conf, cls in reversed(detections):
            # Extract coordinates
            x, y, w, h = (xyxy[0], xyxy[1], xyxy[2] - xyxy[0], xyxy[3] - xyxy[1])

            if self.squarify:
                s = min(max(w, h), img_w, img_h)
                x -= (s - w) // 2
                y -= (s - h) // 2
                w = h = s

            if self.margin > 0 or self.squarify:
                x -= w * self.margin
                y -= h * self.margin
                w += 2 * self.margin * w
                h += 2 * self.margin * h

            w = min(w, img_w)
            h = min(h, img_h)
            x = min(max(0, x), img_w - w)
            y = min(max(0, y), img_h - h)

            x, y, w, h = int(x), int(y), int(w), int(h)
            writer.add_region(x, y, w, h, float(conf))

            if save_img:
                c = int(cls)
                label = (
                    None
                    if HIDE_LABEL
                    else (
                        class_names_examples[c]
                        if HIDE_CONF
                        else f"{class_names_examples[c]} {conf:.2f}"
                    )
                )
                annotator.box_label(xyxy, label, color=colors(c, True))

        if save_img:
            output_path = str(Path(source).parent / f"extracted_{Path(source).name}")
            cv2.imwrite(output_path, annotator.result())

        return True


class YOLOExtractor(BaseExtractor):
    DEFAULT_IMG_SIZES = [640]  # used for multiscale inference

    def get_model(self):
        self.device = select_device(self.device)
        return DetectMultiBackend(self.weights, device=self.device, fp16=False)

    def prepare_image(self, im):
        return (torch.from_numpy(im).to(self.device).float() / 255.0).unsqueeze(
            0
        )  # no need to swap axes

    @smart_inference_mode()
    def extract_one(self, img: DImage, save_img: bool = False):
        img_path = img.path
        source = setup_source(img_path)

        stride, names, pt = self.model.stride, self.model.names, self.model.pt
        im0 = cv2.imread(img_path)
        writer = ImageAnnotator(img, img_w=im0.shape[1], img_h=im0.shape[0])

        for s in self.input_sizes:
            imgsz = check_img_size([s, s], s=stride)
            self.model.warmup(imgsz=(1 if pt or self.model.triton else 1, 3, *imgsz))

            im = letterbox(im0, imgsz, stride=stride, auto=True)[0]  # padded resize
            im = im.transpose((2, 0, 1))[::-1]  # HWC to CHW, BGR to RGB
            im = np.ascontiguousarray(im)

            im = self.prepare_image(im)
            pred = self.model(im, augment=False)
            pred = non_max_suppression(
                pred, CONF_THRES, IOU_THRES, None, False, max_det=1000
            )

            if self.process_detections(
                pred[0], im, im0, save_img, source, writer, class_names_examples=names
            ):
                break

        return writer.annotations


class FasterRCNNExtractor(BaseExtractor):
    DEFAULT_IMG_SIZES = [800, 1400, 2000]  # used for multiscale inference

    def get_model(self):
        model = torch.load(self.weights, map_location=self.device).eval()
        return model

    def cleanup_detections(self, boxes, scores, labels, img):
        # Remove low confidence detections
        mask = scores > 0.4
        boxes, scores, labels = boxes[mask], scores[mask], labels[mask]

        output = []
        crops = []
        # Remove overlapping boxes
        for k, box in enumerate(boxes):
            x0, y0, x1, y1 = [float(f) for f in box]
            # rescale to original size
            sx, sy = img.shape[-1], img.shape[-2]
            x0, y0, x1, y1 = x0 / sx, y0 / sy, x1 / sx, y1 / sy
            x0, y0, x1, y1 = np.clip([x0, y0, x1, y1], 0, 1)
            oarea = (x1 - x0) * (y1 - y0)
            if oarea < 0.01:
                continue
            # compute intersections with previous crops
            ignore = False
            for crop in crops:
                x0_, y0_, x1_, y1_ = crop["box"]
                intersect = (max(x0, x0_), max(y0, y0_), min(x1, x1_), min(y1, y1_))
                if intersect[2] < intersect[0] or intersect[3] < intersect[1]:
                    continue
                area = (intersect[2] - intersect[0]) * (intersect[3] - intersect[1])
                if area / oarea > 0.5:
                    ignore = True
                    print(
                        f"Ignoring box {k} overlapping box {crop['k']} by {area/oarea:0.2f}"
                    )
                    break
            if ignore:
                continue
            crops.append({"k": k, "box": (x0, y0, x1, y1)})
            output.append((x0 * sx, y0 * sy, x1 * sx, y1 * sy, scores[k], labels[k]))

<<<<<<< HEAD
        for box, score in zip(boxes, scores):
            if score < 0.3:
                break
            x1, y1, x2, y2 = box
            writer.add_region(
                int(x1), int(y1), int(x2 - x1), int(y2 - y1), float(score)
            )
=======
        return torch.tensor(output)
>>>>>>> 47ce1bff

    @smart_inference_mode()
    def extract_one(self, img: DImage, save_img: bool = False):
        img_path = img.path
        source = setup_source(img_path)

        original_image = Image.open(source).convert("RGB")
        writer = ImageAnnotator(
            img, img_w=original_image.size[0], img_h=original_image.size[1]
        )

        for size in self.input_sizes:
            resized_image = original_image.copy()
            resized_image.thumbnail((size, size))

            resized_image = self.prepare_image(resized_image)
            preds = self.model(resized_image)

            boxes = preds[0]["boxes"].cpu().numpy()
            scores = preds[0]["scores"].cpu().numpy()
            labels = preds[0]["labels"].cpu().numpy()

            preds = self.cleanup_detections(boxes, scores, labels, resized_image)

            if self.process_detections(
                preds, resized_image, np.array(original_image), save_img, source, writer
            ):
                break

        return writer.annotations<|MERGE_RESOLUTION|>--- conflicted
+++ resolved
@@ -38,6 +38,8 @@
 HIDE_CONF = False
 
 # UTILS
+
+
 def get_img_dim(source: TPath) -> Tuple[int, int]:
     """
     Get the dimensions of an image (width, height)
@@ -149,20 +151,6 @@
     def prepare_image(self, im):
         return transforms.ToTensor()(im).unsqueeze(0).to(self.device)
 
-<<<<<<< HEAD
-
-class YOLOExtractor(BaseExtractor):
-    def get_model(self):
-        self.device = select_device(self.device)
-        return DetectMultiBackend(self.weights, device=self.device, fp16=False)
-
-    def prepare_image(self, im):
-        return (torch.from_numpy(im).to(self.device).float() / 255.0).unsqueeze(
-            0
-        )  # no need to swap axes
-
-=======
->>>>>>> 47ce1bff
     @smart_inference_mode()
     def process_detections(
         self,
@@ -321,17 +309,7 @@
             crops.append({"k": k, "box": (x0, y0, x1, y1)})
             output.append((x0 * sx, y0 * sy, x1 * sx, y1 * sy, scores[k], labels[k]))
 
-<<<<<<< HEAD
-        for box, score in zip(boxes, scores):
-            if score < 0.3:
-                break
-            x1, y1, x2, y2 = box
-            writer.add_region(
-                int(x1), int(y1), int(x2 - x1), int(y2 - y1), float(score)
-            )
-=======
         return torch.tensor(output)
->>>>>>> 47ce1bff
 
     @smart_inference_mode()
     def extract_one(self, img: DImage, save_img: bool = False):
