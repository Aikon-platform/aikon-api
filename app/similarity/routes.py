--- conflicted
+++ resolved
@@ -22,7 +22,9 @@
 @shared_routes.error_wrapper
 def start_similarity(client_id):
     """
-<<<<<<< HEAD
+    Compute similarity for images from a list of URLs.
+
+    TODO use shared_routes.receive_task
 
     .. code-block:: python
 
@@ -31,16 +33,6 @@
             "wit87_img87_anno87": "https://eida.obspm.fr/eida/wit87_img87_anno87/list/",
             "wit2_img2_anno2": "https://eida.obspm.fr/eida/wit2_img2_anno2/list/"
         }
-
-=======
-    TODO use shared_routes.receive_task
-    documents = {
-        "wit3_man186_anno181": "https://eida.obspm.fr/eida/wit3_man186_anno181/list/",
-        "wit87_img87_anno87": "https://eida.obspm.fr/eida/wit87_img87_anno87/list/",
-        "wit2_img2_anno2": "https://eida.obspm.fr/eida/wit2_img2_anno2/list/"
-    }
->>>>>>> 5128d006
-    Compute similarity for images from a list of URLs.
     
     Each URL corresponds to a document and contains a list of images to download:
 
