--- conflicted
+++ resolved
@@ -48,7 +48,11 @@
     success = similarity_task.run_task()
 
     if success:
-        if isinstance(success, dict) and success.get("dataset_url", False) and success.get("annotations", False):
+        if (
+            isinstance(success, dict)
+            and success.get("dataset_url", False)
+            and success.get("annotations", False)
+        ):
             return success
 
         return {
@@ -56,10 +60,6 @@
             "annotations": similarity_task.results,
         }
 
-<<<<<<< HEAD
     return {
         "error": similarity_task.error_list,
-    }
-=======
-    return {"error": similarity_task.error_list}
->>>>>>> 87cfe1dc
+    }