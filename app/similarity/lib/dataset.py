--- conflicted
+++ resolved
@@ -34,12 +34,8 @@
         # ToTensor is done in transform pipeline
         # img = transforms.ToTensor()(im).to(self.device)
 
-<<<<<<< HEAD
         img = self.transform(im)
         return img.to(self.device)
-=======
-        return self.transform(im)
->>>>>>> 5f3fc5fe
 
     def get_image_paths(self):
         return self.data_paths