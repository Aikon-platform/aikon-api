dataset:
  name: generic
  tag: generic_config
  img_size: [128, 128]

model:
  n_backgrounds: 1
  n_objects: 1
  inject_noise: 0.
  encoder_name: resnet20
  transformation_sequence: identity_affine_morpho_tps
  transformation_sequence_bkg: identity
  curriculum_learning: [10, 50, 100]
  curriculum_learning_bkg: False
  input_alpha_as_weight: True
  freq_weight: 0.0
  bin_weight: 0.0
  estimate_minimum: True
  softmax: softmax
  tau: 1.
  grid_size: 4
  kernel_size: 7
  # prototypes & name defined in the specific configs

training:
  seed: 3407
  n_epochs: 200
<<<<<<< HEAD
  batch_size: 32
  n_workers: 8
=======
  batch_size: 32 # 16
  n_workers: 5
>>>>>>> 2e51864a
  optimizer_name: adam
  optimizer:
    lr: 1.0e-3
  transformer_optimizer:
    weight_decay: 1.0e-6
  scheduler_name: multi_step
  scheduler_update_range: epoch
  scheduler:
    gamma: 0.1
    milestones: [175]
  eval_with_bkg: True
  eval_semantic: True
  visualizer_port:
  pretrained:
  resume: null
  save: True
  cont: False

  train_stat_interval: 1000
  val_stat_interval: 2000
  check_cluster_interval: 250<|MERGE_RESOLUTION|>--- conflicted
+++ resolved
@@ -25,13 +25,8 @@
 training:
   seed: 3407
   n_epochs: 200
-<<<<<<< HEAD
-  batch_size: 32
-  n_workers: 8
-=======
   batch_size: 32 # 16
   n_workers: 5
->>>>>>> 2e51864a
   optimizer_name: adam
   optimizer:
     lr: 1.0e-3
