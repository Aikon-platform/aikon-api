"""
A module for logging progress
"""

import functools
import json
import logging
import os

import time
import dramatiq
from tqdm import tqdm
from dramatiq.middleware import CurrentMessage
from dramatiq.results import Results, ResultBackend
import traceback
from typing import (
    Any,
    Callable,
    Dict,
    Iterable,
    Optional,
    Type,
    TypeVar,
    Union,
)
import requests


T = TypeVar("T")


def exc_str(e: Exception):
    return f"[{e.__class__.__name__}] {e}\nStack Trace:\n{traceback.format_exc()}\n"


def sanitize(v):
    """
    Helper function to convert non-serializable values to string representations.
    """
    if isinstance(v, (str, int, float, bool, type(None))):
        return v
    elif isinstance(v, (list, tuple)):
        return [sanitize(x) for x in v]
    elif isinstance(v, dict):
        return {str(k): sanitize(val) for k, val in v.items()}
    else:
        # For custom objects, include class name in representation
        return f"{v.__class__.__name__}({str(v)})"


def pprint(o):
    if isinstance(o, str):
        try:
            return json.dumps(json.loads(o), indent=4, sort_keys=True)
        except ValueError:
            return o
    elif isinstance(o, dict) or isinstance(o, list):
        try:
            return json.dumps(o, indent=4, sort_keys=True)
        except TypeError:
            try:
                if isinstance(o, dict):
                    sanitized = {
                        str(k): sanitize(v)
                        for k, v in o.items()
                    }
                else:
                    sanitized = [sanitize(v) for v in o]
                return json.dumps(sanitized, indent=4, sort_keys=True)
            except Exception:
                return str(o)
    return str(o)


class ConsoleColors:
    """
    Color codes for console output

    Last digit:
    0	black
    1	red
    2	green
    3	yellow
    4	blue
    5	magenta
    6	cyan
    7	white
    """

    black = "\033[90m"
    red = "\033[91m"
    green = "\033[92m"
    yellow = "\033[93m"
    blue = "\033[94m"
    magenta = "\033[95m"
    cyan = "\033[96m"
    white = "\033[97m"
    bold = "\033[1m"
    underline = "\033[4m"
    end = "\033[0m"


def get_time():
    return time.strftime("%Y-%m-%d %H:%M:%S", time.gmtime())


def get_color(color=None):
    return getattr(ConsoleColors, color, "\033[94m")


base_logger = logging.getLogger("DEMO_API")
"""The base logger for the application"""


class TqdmProgress(tqdm):
    """
    A TQDM progress bar that can be used to monitor the progress of an iterable, sending updates to a callback
    """

    def __init__(self, iterable, *args, **kwargs):
        # extract a vc_callback from the kwargs
        self._vc_progress_callback = kwargs.pop("vc_progress_callback", None)
        self._vc_close_callback = kwargs.pop("vc_end_callback", None)
        super().__init__(iterable, *args, **kwargs)

    def update(self, n: int = 1):
        # Overwrite update to call the callback
        displayed = super().update(n)
        if displayed and self._vc_progress_callback is not None:
            self._vc_progress_callback(self)
        return displayed

    def close(self):
        # Overwrite close to call the callback
        closed = super().close()
        if self._vc_close_callback is not None:
            self._vc_close_callback(self)
        return closed


class LoggerHelper:
    """
    A helper static class to log progress and errors
    """

    def __init__(self):
        raise ValueError("This class is not meant to be instanced")

    @staticmethod
    def info(*s, **kwargs) -> None:
        """
        Log an info message
        """
        base_logger.info(" ".join(str(p) for p in s))

    @staticmethod
    def warning(*s, exception: bool = False, **kwargs) -> None:
        """
        Log a warning message

        :param s: The messages to log
        :param exception: Add the exception to the log
        """
        text = " ".join(str(p) for p in s)

        if exception:
            text += f"\n {traceback.format_exc(limit=1)}"

        base_logger.warning(text)

    @staticmethod
    def error(*s, exception: bool = False, **kwargs):
        """
        Log an error message

        :param s: The messages to log
        :param exception: Add the exception to the log
        """
        text = " ".join(str(p) for p in s)

        if exception:
            text += f"\n {traceback.format_exc()}"

        base_logger.error(text)

    @classmethod
    def progress(
        cls, current: int = 0, total: int = None, title: str = "", **kwargs
    ) -> None:
        """
        Log the progress of a task

        :param current: The current progress
        :param total: The total progress
        :param title: The title of the task
        """
        base_logger.info(f"Progress {title} {current}/{total}")

    @classmethod
    def iterate(
        cls,
        iterable: Iterable[T],
        title: str = "",
        total: Optional[int] = None,
        rate_limit: float = 1.0,
    ) -> Iterable[T]:
        """
        Monitor the progress of iterating an iterable (through tqdm)

        :param iterable: The iterable to monitor
        :param title: The title of the task
        :param total: The total number of items in the iterable
        :param rate_limit: The minimum interval between updates
        """
        cls.progress(0, total, title=title)

        def progress_callback(prog: TqdmProgress):
            cls.progress(prog.n, prog.total, title)

        def end_callback(prog: TqdmProgress):
            base_logger.info(f"End {title}")

        return TqdmProgress(
            iterable,
            vc_progress_callback=progress_callback,
            vc_end_callback=end_callback,
            desc=title,
            mininterval=rate_limit,
            total=total,
        )


TLoggerHelper = Type[LoggerHelper]
TJobLogger = TypeVar("TJobLogger", bound="JobLogger")
TLogger = Union[TJobLogger, TLoggerHelper]


class JobLogger:
    """
    A class to log the progress of a job and send it back to the frontend
    """

    LOGGERS: Dict[str, "JobLogger"] = {}

    def __init__(self, message: dramatiq.Message, description=None):
        self._errors = []
        self._warnings = []
        self._grouped_warnings = {}
        self._progress = {}
        self._spawned = []
        self._forwarded = {}
        self._latest_infos = []
        self._message = message
        self._id = message.message_id
        self.description = description
        self._result_backends = []

    def register_backend(self, backend: ResultBackend) -> None:
        """
        Register a result backend to store the results of the job
        """
        self._result_backends.append(backend)

    @staticmethod
    def getLoggingRedisKey(message_id: str):
        return f"job:{message_id}"

    @classmethod
    def getLogger(cls: Type[TJobLogger], create: bool = False) -> TLogger:
        """
        Return or create the appropriate logger for the job

        Only one logger is created per job, and it is stored in a class variable

        :param create: Whether to create a new logger if it does not exist

        :return: The logger for the job (or the helper if no job is running)
        """
        current_task = CurrentMessage.get_current_message()
        if not current_task:
            return LoggerHelper

        job_id = current_task.message_id

        if create and job_id not in cls.LOGGERS:
            cls.LOGGERS[job_id] = cls(current_task)

        return cls.LOGGERS[job_id]

    @classmethod
    def clearLogger(
        cls: Type[TJobLogger], job_id: Optional[str] = None
    ) -> Optional[TLogger]:
        """
        Clear the logger for the job
        """
        current_task = CurrentMessage.get_current_message()
        if job_id is None:
            if not current_task:
                return None

            job_id = current_task.message_id

        if job_id in cls.LOGGERS:
            return cls.LOGGERS.pop(job_id)

        return None

    def terminate(self) -> Dict[str, str]:
        """
        Terminate the job and return the final state
        """
        self.clearLogger(self._id)
        return self.get_state(with_warnings=True)

    def get_state(self, with_warnings: bool = False) -> Dict[str, Any]:
        """
        Get the state of the current task
        """
        state = {"id": self._id}

        if self.description:
            state["description"] = self.description

        if self._spawned:
            state["spawned"] = list(self._spawned)

        if self._errors:
            state["errors"] = self._errors

        if self._progress:
            state["progress"] = list(self._progress.values())

        if self._forwarded:
            state["forwarded"] = list(self._forwarded.values())

        if self._latest_infos:
            state["infos"] = self._latest_infos

        if with_warnings:
            warnings = self._warnings
            if self._grouped_warnings:
                for collapse, ws in self._grouped_warnings.items():
                    warnings = [
                        f"{len(ws)} {collapse} warnings. Examples of such warning messages:\n\n{ws[0]}\n{ws[1]}\n{ws[2]}"
                    ] + warnings
            if warnings:
                state["warnings"] = warnings

        return state

    def _send_state(self, state: str = "PROGRESS", with_warnings: bool = False) -> None:
        """
        Update the broker result state of the current task
        Skips warnings unless otherwise specified (they can be many)

        :param state: The state of the task
        :param with_warnings: Whether to include warnings in the state
        """
        to_send = {"status": state, **self.get_state(with_warnings=with_warnings)}

        for backend in self._result_backends:
            backend.store_result(self._message, to_send, 60 * 60 * 24 * 1000)

    def info(self, *s, **kwargs):
        """
        Log an info message
        """
        text = " ".join(str(k) for k in s)
        self._latest_infos.append(text)
        self._latest_infos = self._latest_infos[-10:]
        self._send_state(with_warnings=False)
        LoggerHelper.info(*s, **kwargs)

    def warning(
        self,
        *s,
        collapse: Optional[str] = None,
        exception: bool = False,
        send: bool = False,
    ) -> None:
        """
        Log a warning message

        :param s: The messages to log
        :param collapse: The type of warning (to group similar warnings)
        :param exception: Add the exception to the log
        :param send: Whether to send the state to the frontend right now
        """
        text = " ".join(str(k) for k in s)

        if exception:
            text += "\n " + traceback.format_exc(limit=1)

        LoggerHelper.warning(*s, exception=exception)

        if collapse:
            self._grouped_warnings.setdefault(collapse, [])
            self._grouped_warnings[collapse].append(text)
        else:
            self._warnings.append(text)

        if send:
            self._send_state(with_warnings=True)

    def error(self, *s, exception: bool = False) -> None:
        """
        Log an error message (and send the state to the frontend)

        :param s: The messages to log
        :param exception: Add the exception to the log
        """
        text = " ".join(str(k) for k in s)

        if exception:
            text += "\n " + traceback.format_exc()

        LoggerHelper.error(*s, exception=exception)

        self._errors.append(text)
        self._send_state()

    def progress(
        self,
        current: int = 0,
        total: int = None,
        title: str = "",
        key: Optional[str] = None,
        end: bool = False,
        display: bool = False,
        send: bool = True,
        **kwargs,
    ) -> None:
        """
        Log the progress of a task

        :param current: The current progress
        :param total: The total progress
        :param title: The title of the task
        :param key: The key to identify the task
        :param end: Whether to terminate the progress tracking
        :param display: Whether to display the progress in the console
        :param send: Whether to send the state to the frontend (default: True)
        """
        if key is None:
            key = title

        if end:
            try:
                del self._progress[key]
            except KeyError:
                pass
            if send:
                self._send_state(with_warnings=False)
            return

        self._progress[key] = {
            "current": current,
            "total": total,
            "context": title,
        }

        if display:
            LoggerHelper.progress(current, total, title=title, **kwargs)

        if send:
            self._send_state(with_warnings=False)

    def iterate(
        self,
        iterable: Iterable[T],
        title: str = "",
        total: Optional[int] = None,
        rate_limit: float = 1.0,
    ) -> TqdmProgress:
        """
        Monitor the progress of iterating an iterable (through tqdm)

        :param iterable: The iterable to monitor
        :param title: The title of the task
        :param total: The total number of items in the iterable
        :param rate_limit: The minimum interval between updates
        """

        def progress_callback(prog: TqdmProgress):
            self.progress(prog.n, prog.total, title=title, key=prog.pos)

        def end_callback(prog: TqdmProgress):
            self.progress(end=True, key=prog.pos)

        return TqdmProgress(
            iterable,
            vc_progress_callback=progress_callback,
            vc_end_callback=end_callback,
            desc=title,
            mininterval=rate_limit,
            total=total,
        )


def notifying(func: Optional[Callable[..., Any]] = None) -> Callable[..., Any]:
    """
    A decorator to notify the task of the progress of a function
    Sends back to frontend the results returned be the task when it is done
    Gives the task a logger to log its progress as a kwarg
    """
    @functools.wraps(func)
    def wrapper(fct: Callable[..., Any]) -> Callable[..., Any]:
        @functools.wraps(fct)
        def execute(*args, **kwargs):
            logger = JobLogger.getLogger(create=True)
            logger.info(f"Starting task {fct.__name__}")
            current_task_id = getattr(logger, "_id", None)
            notify_url = kwargs.get("notify_url", None)

            def notify(event: str, **data):
                if notify_url:
                    requests.post(
                        notify_url,
                        json={"event": event, "tracking_id": current_task_id, **data},
                    )

            try:
                notify("STARTED")
                result = fct(*args, **kwargs, logger=logger, notifier=notify)
                # dispatch results to frontend
                notify("SUCCESS", success=True, output=result)

                return result
            except Exception as e:
                logger.error(f"Error in task {fct.__name__}", exception=e)
                try:
                    notify("ERROR", error=traceback.format_exc())
                except Exception as e:
                    logger.error("Error while notifying", exception=e)

        return execute

    return wrapper if func is None else wrapper(func)


class LoggedResults(Results):
    """
    A class to store the results of a task in Dramatiq backend
    """
    def before_process_message(self, broker, message):
        # store a result saying Progress
        store_results, result_ttl = self._lookup_options(broker, message)
        if store_results:
            logger = JobLogger.getLogger(create=True)
            logger.register_backend(self.backend)


<<<<<<< HEAD
def console(msg, color="bold", e: bool = False):
    """
    Print a pretty message to the console
    """
    base_logger.info(
        f"\n\n\n\n[{get_time()}]\n{get_color(color)}{pprint(msg)}{ConsoleColors.end}\n"
    )
=======
def console(msg, color="bold", e: Optional[Exception] = None, log=True):
    msg = f"\n\n\n\n[{get_time()}]\n{get_color(color)}{pprint(msg)}{ConsoleColors.end}\n"
>>>>>>> 5128d006
    if e:
        msg += f"\nStack Trace:\n{get_color('red')}{traceback.format_exc()}{ConsoleColors.end}\n"

    if log:
        base_logger.info(msg)
        return
    print(msg)



class LoggingTaskMixin:
    """
    A class mixin to log the progress of a task
    """
    def __init__(self, logger: TLogger, *args, **kwargs):
        self.jlogger = logger
        super().__init__(*args, **kwargs)

    def print_and_log(self, s, e: bool = False, **kwargs) -> None:
        console(s, e=e, **kwargs)
        if e:
            self.jlogger.error(s, exception=e)
            return
        self.jlogger.info(s)

    def print_and_log_info(self, s) -> None:
        console(s)
        self.jlogger.info(s)

    def print_and_log_warning(self, s) -> None:
        console(s, color="yellow")
        self.jlogger.warning(s)

    def print_and_log_error(self, s, e: Exception) -> None:
        console(s, color="red", e=e)
        self.jlogger.error(s, exception=e)

    def run_task(self, *args, **kwargs):
        result = super().run_task(*args, **kwargs)
        return result


def send_update(experiment_id, tracking_url, event, message):
    # TODO
    response = requests.post(
        url=tracking_url,
        data={
            "experiment_id": experiment_id,
            "event": event,
            "message": message if message else "",
        },
    )
    response.raise_for_status()
    return True<|MERGE_RESOLUTION|>--- conflicted
+++ resolved
@@ -551,18 +551,8 @@
             logger.register_backend(self.backend)
 
 
-<<<<<<< HEAD
-def console(msg, color="bold", e: bool = False):
-    """
-    Print a pretty message to the console
-    """
-    base_logger.info(
-        f"\n\n\n\n[{get_time()}]\n{get_color(color)}{pprint(msg)}{ConsoleColors.end}\n"
-    )
-=======
-def console(msg, color="bold", e: Optional[Exception] = None, log=True):
+def console(msg, color="bold", e: bool=False, log=True):
     msg = f"\n\n\n\n[{get_time()}]\n{get_color(color)}{pprint(msg)}{ConsoleColors.end}\n"
->>>>>>> 5128d006
     if e:
         msg += f"\nStack Trace:\n{get_color('red')}{traceback.format_exc()}{ConsoleColors.end}\n"
 
