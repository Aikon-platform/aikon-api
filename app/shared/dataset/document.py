"""
The Document class, which represents a document in the dataset
"""

from pathlib import Path
import requests
from zipfile import ZipFile
from urllib.parse import urlparse
from typing import List, Optional
import json

from ..const import DOCUMENTS_PATH
from ..utils.iiif import IIIFDownloader, get_json
<<<<<<< HEAD
from ..utils.fileutils import sanitize_str
from ..utils.img import download_image
=======
from ..utils.fileutils import sanitize_str, has_content
from ..utils.img import download_images, MAX_SIZE, download_image, get_img_paths
>>>>>>> 5128d006
from ..utils.logging import console


class Document:
    """
    A Document is a list of images that are part of a single document

    It can be :
    - downloaded from a single IIIF manifest
    - downloaded from a ZIP file
    - downloaded from a dictionary of single image URLs

    :param uid: The unique identifier of the document
    :param path: The path to the document on disk (default: DOCUMENTS_PATH/uid)

    The document is saved to disk in the following structure:

    .. code-block:: none

        - path/
            - images/
                - ...jpg
            - cropped/
                - ...jpg
            - annotations/
                - ...json
            - mapping.json
    """

<<<<<<< HEAD
    def __init__(self, uid: str, path: Path | str = None):
=======
    def __init__(self, uid: str, path: Path | str = None, src: Optional[str] = None):
>>>>>>> 5128d006
        self.uid = uid
        if path is None:
            path = DOCUMENTS_PATH / sanitize_str(uid)
        self.path = Path(path)
<<<<<<< HEAD

        self._mapping = None
=======
        self.src = src
        self.mapping = {}  # A mapping of filenames to their URLs
>>>>>>> 5128d006

    @property
    def images_path(self):
        return self.path / "images"

    @property
    def cropped_images_path(self):
        return self.path / "cropped"

    @property
    def annotations_path(self):
        return self.path / "annotations"
<<<<<<< HEAD
    
    @property
    def mapping(self):
        """A mapping of filenames to their URLs"""
        if self._mapping is None:
            self._load_mapping()
        return self._mapping

    def _extend_mapping(self, mapping: dict):
=======

    def extend_mapping(self, mapping: dict):
>>>>>>> 5128d006
        """
        Extend the mapping of the document with a new mapping
        """
        self.mapping.update(mapping)
        with open(self.path / "mapping.json", "w") as f:
            json.dump(self.mapping, f)

<<<<<<< HEAD
    def _load_mapping(self):
=======
    def load_mapping(self):
>>>>>>> 5128d006
        """
        Load the mapping of the document from a JSON file
        """
        if not (self.path / "mapping.json").exists():
            self._mapping = {}
            return
        with open(self.path / "mapping.json", "r") as f:
            self._mapping = json.load(f)

    def _download_from_iiif(self, manifest_url: str):
        """
        Download images from a IIIF manifest
        """
        self.images_path.mkdir(parents=True, exist_ok=True)
        downloader = IIIFDownloader(manifest_url, img_dir=self.images_path)
        mapping = downloader.run()
        self._extend_mapping(mapping)

    def _download_from_zip(self, zip_url: str):
        """
        Download images from a ZIP file
        """
        self.images_path.mkdir(parents=True, exist_ok=True)
        zip_path = self.path / "dataset.zip"

        with requests.get(zip_url, stream=True) as r:
            r.raise_for_status()
            with open(zip_path, "wb") as f:
                for chunk in r.iter_content(chunk_size=8192):
                    f.write(chunk)

        with ZipFile(zip_path, "r") as zipObj:
            zipObj.extractall(self.images_path)

        zip_path.unlink()

    def _download_from_urls(self, images_dict: dict):
        """
        Download images from a dictionary of URLs [img_name -> img_url]
        """
        self.images_path.mkdir(parents=True, exist_ok=True)
        for img_name, img_url in images_dict.items():
            download_image(img_url, self.images_path, img_name)
        self._extend_mapping(images_dict)

<<<<<<< HEAD
    def download(self, images_src: Optional[str] = None) -> None:
=======
    def download(self, images_src: Optional[str] = None):
>>>>>>> 5128d006
        """
        Download a document from its source definition

        :param images_src: The source of the images (IIIF manifest, ZIP file, dictionary of URLs). If None, use the document's UID

        Behavior:

        - If images_src is a .zip URL, download the images from the ZIP file (no mapping)
        - If images_src is a IIIF manifest URL, download the images from the IIIF manifest 
          (mapping is then IIIF image ID -> local image path)
        - If images_src is a dictionary of URLs, or refer to a JSON file containing a dictionary of URLs, 
          download the images from the URLs (mapping is then dict key -> local image path)
        """
        console(self.src, color="green")
        if images_src is None:
            images_src = self.src

        if all([urlparse(images_src).scheme, urlparse(images_src).netloc]):
            if images_src.endswith(".zip"):
                self._download_from_zip(images_src)
            else:
                try:
                    self._download_from_iiif(images_src)
                except ValueError as e:
                    # Not a IIIF manifest, probably a JSON file, let's treat it as a dictionary of URLs
                    return self.download(get_json(images_src))
        elif type(images_src) is dict:
            self._download_from_urls(images_src)
        else:
            console(
                f"{images_src} format is not handled for a document", color="yellow"
            )

    def list_images(self) -> List[Path]:
        """
        Iterate over the images in the document
        """
        # return list(self.images_path.glob("*.jpg"))
        return get_img_paths(self.images_path)<|MERGE_RESOLUTION|>--- conflicted
+++ resolved
@@ -11,13 +11,8 @@
 
 from ..const import DOCUMENTS_PATH
 from ..utils.iiif import IIIFDownloader, get_json
-<<<<<<< HEAD
-from ..utils.fileutils import sanitize_str
-from ..utils.img import download_image
-=======
 from ..utils.fileutils import sanitize_str, has_content
 from ..utils.img import download_images, MAX_SIZE, download_image, get_img_paths
->>>>>>> 5128d006
 from ..utils.logging import console
 
 
@@ -47,22 +42,13 @@
             - mapping.json
     """
 
-<<<<<<< HEAD
-    def __init__(self, uid: str, path: Path | str = None):
-=======
     def __init__(self, uid: str, path: Path | str = None, src: Optional[str] = None):
->>>>>>> 5128d006
         self.uid = uid
         if path is None:
             path = DOCUMENTS_PATH / sanitize_str(uid)
         self.path = Path(path)
-<<<<<<< HEAD
-
-        self._mapping = None
-=======
         self.src = src
-        self.mapping = {}  # A mapping of filenames to their URLs
->>>>>>> 5128d006
+        self._mapping = None  # A mapping of filenames to their URLs
 
     @property
     def images_path(self):
@@ -75,7 +61,6 @@
     @property
     def annotations_path(self):
         return self.path / "annotations"
-<<<<<<< HEAD
     
     @property
     def mapping(self):
@@ -85,10 +70,6 @@
         return self._mapping
 
     def _extend_mapping(self, mapping: dict):
-=======
-
-    def extend_mapping(self, mapping: dict):
->>>>>>> 5128d006
         """
         Extend the mapping of the document with a new mapping
         """
@@ -96,11 +77,7 @@
         with open(self.path / "mapping.json", "w") as f:
             json.dump(self.mapping, f)
 
-<<<<<<< HEAD
     def _load_mapping(self):
-=======
-    def load_mapping(self):
->>>>>>> 5128d006
         """
         Load the mapping of the document from a JSON file
         """
@@ -146,11 +123,7 @@
             download_image(img_url, self.images_path, img_name)
         self._extend_mapping(images_dict)
 
-<<<<<<< HEAD
     def download(self, images_src: Optional[str] = None) -> None:
-=======
-    def download(self, images_src: Optional[str] = None):
->>>>>>> 5128d006
         """
         Download a document from its source definition
 
