--- conflicted
+++ resolved
@@ -4,13 +4,8 @@
 # Is the API running in a Docker container?
 DOCKER=False
 
-<<<<<<< HEAD
-# apps to be imported to the API (dticlustering / watermarks / similarity / regions / vectorization)
+# apps to be imported to the API (dticlustering / watermarks / similarity / regions / vectorization / search)
 INSTALLED_APPS=similarity,regions
-=======
-# apps to be imported to the API (dticlustering / watermarks / similarity / regions / vectorization / search)
-INSTALLED_APPS=dticlustering,watermarks,similarity,regions,vectorization,search
->>>>>>> 819562b8
 
 # Exposed port for the API
 API_PORT=5001
