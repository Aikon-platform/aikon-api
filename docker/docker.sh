#!/bin/bash

# HOW TO USE
# Inside the docker/ directory, run:
# bash docker.sh <start|stop|restart|pull|build>

set -e

DOCKER_DIR="$( cd "$( dirname "${BASH_SOURCE[0]}" )" >/dev/null 2>&1 && pwd )"

# initialize the .env files and data folder permissions on first initialization
bash "$DOCKER_DIR"/init.sh
source "$DOCKER_DIR"/utils.sh

# Load container variables from .env file
source "$DOCKER_DIR"/.env
source "$API_ROOT"/.env.prod

echo $HTTP_PROXY

NETWORK_NAME="aikondemo_demo_network"

container_exists() {
    docker ps -a --format '{{.Names}}' | grep -Eq "$CONTAINER_NAME"
}

image_exists() {
    docker image inspect "$CONTAINER_NAME" >/dev/null 2>&1
}

network_exists() {
    docker network ls --format '{{.Name}}' | grep -Eq "^${NETWORK_NAME}$"
}

create_network() {
    if ! network_exists; then
        color_echo blue "\nCreating Docker network $NETWORK_NAME"
        docker network create "$NETWORK_NAME" --driver bridge
    else
        color_echo green "\nNetwork $NETWORK_NAME already exists"
    fi
}

stop_container() {
    if container_exists; then
        color_echo blue "\nStopping $CONTAINER_NAME"
        docker stop "$CONTAINER_NAME" || true
        docker rm "$CONTAINER_NAME" || true
    fi
}

build_image() {
    color_echo blue "\nBuilding Docker image $CONTAINER_NAME"
    docker build --rm -t "$CONTAINER_NAME" -f Dockerfile .. \
        --build-arg USERID=$DEMO_UID \
        --build-arg API_PORT=$API_PORT \
        --build-arg HTTP_PROXY=${HTTP_PROXY:-} \
        --build-arg HTTPS_PROXY=${HTTPS_PROXY:-} \
        --build-arg NO_PROXY=${NO_PROXY:-} \
        --build-arg HUGGING_FACE_HUB_TOKEN=${HUGGING_FACE_HUB_TOKEN} || {
            color_echo red "\nDocker build failed"
            exit 1;
        }
}

pull_code() {
    color_echo blue "\nPulling latest code and updating submodules"
    cd "$DOCKER_DIR/.."
    git pull
    git submodule update
    cd "$DOCKER_DIR"
}

# Function to start the container
start_container() {
    create_network

    if image_exists; then
        color_echo blue "\nStarting container $CONTAINER_NAME"
        docker run -d --gpus "$DEVICE_NB" --name "$CONTAINER_NAME" \
<<<<<<< HEAD
           -v "$DATA_FOLDER":/data/ -v "$CUDA_HOME":/cuda/ -p "$CONTAINER_HOST":"$API_PORT":"$API_PORT" \
           --restart unless-stopped --ipc=host --network "$NETWORK_NAME" "$CONTAINER_NAME"
=======
           -v "$DATA_FOLDER":/data/ -v "$CUDA_HOME":/cuda/ -p "$CONTAINER_HOST:$API_PORT:$API_PORT" \
           --restart unless-stopped --ipc=host "$CONTAINER_NAME"
>>>>>>> de6fc058
    else
        color_echo red "\nImage $CONTAINER_NAME does not exist. Build failed or not yet built."
        exit 1
    fi
}

case "$1" in
    start)
        stop_container
        start_container
        ;;
    stop)
        stop_container
        ;;
    restart)
        stop_container
        start_container
        ;;
    pull)
        stop_container
        pull_code
        build_image
        start_container
        ;;
    build)
        stop_container
        build_image
        start_container
        ;;
    *)
        echo "Usage: $0 {start|stop|restart|rebuild|pull|build}"
        exit 1
esac<|MERGE_RESOLUTION|>--- conflicted
+++ resolved
@@ -78,13 +78,8 @@
     if image_exists; then
         color_echo blue "\nStarting container $CONTAINER_NAME"
         docker run -d --gpus "$DEVICE_NB" --name "$CONTAINER_NAME" \
-<<<<<<< HEAD
-           -v "$DATA_FOLDER":/data/ -v "$CUDA_HOME":/cuda/ -p "$CONTAINER_HOST":"$API_PORT":"$API_PORT" \
+           -v "$DATA_FOLDER":/data/ -v "$CUDA_HOME":/cuda/ -p "$CONTAINER_HOST:$API_PORT:$API_PORT" \
            --restart unless-stopped --ipc=host --network "$NETWORK_NAME" "$CONTAINER_NAME"
-=======
-           -v "$DATA_FOLDER":/data/ -v "$CUDA_HOME":/cuda/ -p "$CONTAINER_HOST:$API_PORT:$API_PORT" \
-           --restart unless-stopped --ipc=host "$CONTAINER_NAME"
->>>>>>> de6fc058
     else
         color_echo red "\nImage $CONTAINER_NAME does not exist. Build failed or not yet built."
         exit 1
